--- conflicted
+++ resolved
@@ -12,23 +12,11 @@
             - auth_service3
             - auth_service4
             - auth_service5
-<<<<<<< HEAD
-=======
-            - auth_service6
-            - auth_service7
-            - auth_service8
-            - auth_service9
-            - auth_service10
-            # - auth_service11
-            # - auth_service12
-            # - auth_service13
-            # - auth_service14
-            # - auth_service15
-            # - auth_service16
-            # - auth_service17
-            # - auth_service18
-            # - auth_service19
-            # - auth_service20
+            # - auth_service6
+            # - auth_service7
+            # - auth_service8
+            # - auth_service9
+            # - auth_service10
             - order_service1
             - order_service2
             - order_service3
@@ -43,7 +31,6 @@
             - portfolio_stock_service2
             - portfolio_stock_service3
             - portfolio_stock_service4
->>>>>>> ffbf5658
         networks:
             - backend
 
@@ -57,21 +44,224 @@
         networks:
             - backend
 
-<<<<<<< HEAD
-    mongo_auth:
-        image: mongo:6.0
-        container_name: mongo_auth
-=======
     redis_stockPrices_cache:
         image: redis:latest
         container_name: redis_stockPrices_cache
         command: redis-server --maxmemory 50mb --maxmemory-policy allkeys-lru
->>>>>>> ffbf5658
-        restart: always
-        ports:
-            - "27019:27017"
-        volumes:
-            - mongo_auth_data:/data/db
+        restart: always
+        ports:
+            - "6382:6379"
+        networks:
+            - backend
+
+    order_service1:
+        build:
+            context: .
+            dockerfile: OrderService/Dockerfile
+        volumes:
+            - ./OrderService:/app
+        ports:
+            - "5201:5200"
+        depends_on:
+            matching_engine_service:
+                condition: service_started
+            mongo:
+                condition: service_healthy
+        environment:
+            - MATCHING_ENGINE_URL=http://matching_engine_service:5300/placeOrder
+            - MATCHING_ENGINE_CANCELLATION_URL=http://matching_engine_service:5300/cancelOrder
+            - MATCHING_ENGINE_STOCK_PRICES_URL=http://matching_engine_service:5300/getPrice
+            - MONGO_URI=mongodb://admin:adminpassword@mongo:27017/trading_system?authSource=admin
+        networks:
+            - backend
+
+    order_service2:
+        build:
+            context: .
+            dockerfile: OrderService/Dockerfile
+        volumes:
+            - ./OrderService:/app
+        ports:
+            - "5202:5200"
+        depends_on:
+            matching_engine_service:
+                condition: service_started
+            mongo:
+                condition: service_healthy
+        environment:
+            - MATCHING_ENGINE_URL=http://matching_engine_service:5300/placeOrder
+            - MATCHING_ENGINE_CANCELLATION_URL=http://matching_engine_service:5300/cancelOrder
+            - MATCHING_ENGINE_STOCK_PRICES_URL=http://matching_engine_service:5300/getPrice
+            - MONGO_URI=mongodb://admin:adminpassword@mongo:27017/trading_system?authSource=admin
+        networks:
+            - backend
+
+    order_service3:
+        build:
+            context: .
+            dockerfile: OrderService/Dockerfile
+        volumes:
+            - ./OrderService:/app
+        ports:
+            - "5203:5200"
+        depends_on:
+            matching_engine_service:
+                condition: service_started
+            mongo:
+                condition: service_healthy
+        environment:
+            - MATCHING_ENGINE_URL=http://matching_engine_service:5300/placeOrder
+            - MATCHING_ENGINE_CANCELLATION_URL=http://matching_engine_service:5300/cancelOrder
+            - MATCHING_ENGINE_STOCK_PRICES_URL=http://matching_engine_service:5300/getPrice
+            - MONGO_URI=mongodb://admin:adminpassword@mongo:27017/trading_system?authSource=admin
+        networks:
+            - backend
+
+    order_service4:
+        build:
+            context: .
+            dockerfile: OrderService/Dockerfile
+        volumes:
+            - ./OrderService:/app
+        ports:
+            - "5204:5200"
+        depends_on:
+            matching_engine_service:
+                condition: service_started
+            mongo:
+                condition: service_healthy
+        environment:
+            - MATCHING_ENGINE_URL=http://matching_engine_service:5300/placeOrder
+            - MATCHING_ENGINE_CANCELLATION_URL=http://matching_engine_service:5300/cancelOrder
+            - MATCHING_ENGINE_STOCK_PRICES_URL=http://matching_engine_service:5300/getPrice
+            - MONGO_URI=mongodb://admin:adminpassword@mongo:27017/trading_system?authSource=admin
+        networks:
+            - backend
+
+    order_service5:
+        build:
+            context: .
+            dockerfile: OrderService/Dockerfile
+        volumes:
+            - ./OrderService:/app
+        ports:
+            - "5205:5200"
+        depends_on:
+            matching_engine_service:
+                condition: service_started
+            mongo:
+                condition: service_healthy
+        environment:
+            - MATCHING_ENGINE_URL=http://matching_engine_service:5300/placeOrder
+            - MATCHING_ENGINE_CANCELLATION_URL=http://matching_engine_service:5300/cancelOrder
+            - MATCHING_ENGINE_STOCK_PRICES_URL=http://matching_engine_service:5300/getPrice
+            - MONGO_URI=mongodb://admin:adminpassword@mongo:27017/trading_system?authSource=admin
+        networks:
+            - backend
+
+    order_service6:
+        build:
+            context: .
+            dockerfile: OrderService/Dockerfile
+        volumes:
+            - ./OrderService:/app
+        ports:
+            - "5206:5200"
+        depends_on:
+            matching_engine_service:
+                condition: service_started
+            mongo:
+                condition: service_healthy
+        environment:
+            - MATCHING_ENGINE_URL=http://matching_engine_service:5300/placeOrder
+            - MATCHING_ENGINE_CANCELLATION_URL=http://matching_engine_service:5300/cancelOrder
+            - MATCHING_ENGINE_STOCK_PRICES_URL=http://matching_engine_service:5300/getPrice
+            - MONGO_URI=mongodb://admin:adminpassword@mongo:27017/trading_system?authSource=admin
+        networks:
+            - backend
+
+    order_service7:
+        build:
+            context: .
+            dockerfile: OrderService/Dockerfile
+        volumes:
+            - ./OrderService:/app
+        ports:
+            - "5207:5200"
+        depends_on:
+            matching_engine_service:
+                condition: service_started
+            mongo:
+                condition: service_healthy
+        environment:
+            - MATCHING_ENGINE_URL=http://matching_engine_service:5300/placeOrder
+            - MATCHING_ENGINE_CANCELLATION_URL=http://matching_engine_service:5300/cancelOrder
+            - MATCHING_ENGINE_STOCK_PRICES_URL=http://matching_engine_service:5300/getPrice
+            - MONGO_URI=mongodb://admin:adminpassword@mongo:27017/trading_system?authSource=admin
+        networks:
+            - backend
+
+    order_service8:
+        build:
+            context: .
+            dockerfile: OrderService/Dockerfile
+        volumes:
+            - ./OrderService:/app
+        ports:
+            - "5208:5200"
+        depends_on:
+            matching_engine_service:
+                condition: service_started
+            mongo:
+                condition: service_healthy
+        environment:
+            - MATCHING_ENGINE_URL=http://matching_engine_service:5300/placeOrder
+            - MATCHING_ENGINE_CANCELLATION_URL=http://matching_engine_service:5300/cancelOrder
+            - MATCHING_ENGINE_STOCK_PRICES_URL=http://matching_engine_service:5300/getPrice
+            - MONGO_URI=mongodb://admin:adminpassword@mongo:27017/trading_system?authSource=admin
+        networks:
+            - backend
+
+    matching_engine_service:
+        build:
+            context: .
+            dockerfile: MatchingEngineService/Dockerfile
+        volumes:
+            - ./MatchingEngineService:/app
+        ports:
+            - "5301:5300"
+        depends_on:
+            mongo:
+                condition: service_healthy
+        environment:
+            - MONGO_URI=mongodb://admin:adminpassword@mongo:27017/trading_system?authSource=admin
+        networks:
+            - backend
+
+    matching_engine_service_2:
+        build:
+            context: .
+            dockerfile: MatchingEngineService/Dockerfile
+        volumes:
+            - ./MatchingEngineService:/app
+        ports:
+            - "5302:5300" # Host:Container
+        depends_on:
+            mongo:
+                condition: service_healthy
+        environment:
+            - MONGO_URI=mongodb://admin:adminpassword@mongo:27017/trading_system?authSource=admin
+        networks:
+            - backend
+
+    mongo:
+        image: mongo:6.0
+        container_name: mongo_db
+        restart: always
+        ports:
+            - "27018:27017"
+        volumes:
+            - mongodb_data:/data/db
         environment:
             MONGO_INITDB_ROOT_USERNAME: admin
             MONGO_INITDB_ROOT_PASSWORD: adminpassword
@@ -83,18 +273,33 @@
             timeout: 5s
             retries: 5
 
+    mongo_auth:
+        image: mongo:6.0
+        container_name: mongo_auth
+        restart: always
+        ports:
+            - "27019:27017"
+        volumes:
+            - mongo_auth_data:/data/db
+        environment:
+            MONGO_INITDB_ROOT_USERNAME: admin
+            MONGO_INITDB_ROOT_PASSWORD: adminpassword
+        networks:
+            - backend
+        healthcheck:
+            test: ["CMD", "mongosh", "--eval", "db.runCommand('ping').ok"]
+            interval: 10s
+            timeout: 5s
+            retries: 5
+
     auth_service1:
         build:
             context: ./AuthenticationServiceGolang
             dockerfile: dockerfile
         restart: always
         depends_on:
-<<<<<<< HEAD
             - mongo_auth
             - redis
-=======
-            - pgbouncer_db1
->>>>>>> ffbf5658
         environment:
             - MONGO_URI=mongodb://admin:adminpassword@mongo_auth:27017/authdb?authSource=admin
             - REDIS_HOST=redis_cache
@@ -110,12 +315,8 @@
             dockerfile: dockerfile
         restart: always
         depends_on:
-<<<<<<< HEAD
             - mongo_auth
             - redis
-=======
-            - pgbouncer_db1
->>>>>>> ffbf5658
         environment:
             - MONGO_URI=mongodb://admin:adminpassword@mongo_auth:27017/authdb?authSource=admin
             - REDIS_HOST=redis_cache
@@ -127,24 +328,12 @@
 
     auth_service3:
         build:
-<<<<<<< HEAD
             context: ./AuthenticationServiceGolang
             dockerfile: dockerfile
         restart: always
         depends_on:
             - mongo_auth
             - redis
-=======
-            context: .
-            dockerfile: AuthenticationService/Dockerfile
-        volumes:
-            - ./AuthenticationService:/app
-        ports:
-            - "8006:8000"
-        restart: always
-        depends_on:
-            - pgbouncer_db1
->>>>>>> ffbf5658
         environment:
             - MONGO_URI=mongodb://admin:adminpassword@mongo_auth:27017/authdb?authSource=admin
             - REDIS_HOST=redis_cache
@@ -156,24 +345,12 @@
 
     auth_service4:
         build:
-<<<<<<< HEAD
             context: ./AuthenticationServiceGolang
             dockerfile: dockerfile
         restart: always
         depends_on:
             - mongo_auth
             - redis
-=======
-            context: .
-            dockerfile: AuthenticationService/Dockerfile
-        volumes:
-            - ./AuthenticationService:/app
-        ports:
-            - "8007:8000"
-        restart: always
-        depends_on:
-            - pgbouncer_db1
->>>>>>> ffbf5658
         environment:
             - MONGO_URI=mongodb://admin:adminpassword@mongo_auth:27017/authdb?authSource=admin
             - REDIS_HOST=redis_cache
@@ -185,129 +362,12 @@
 
     auth_service5:
         build:
-<<<<<<< HEAD
             context: ./AuthenticationServiceGolang
             dockerfile: dockerfile
         restart: always
         depends_on:
             - mongo_auth
             - redis
-=======
-            context: .
-            dockerfile: AuthenticationService/Dockerfile
-        volumes:
-            - ./AuthenticationService:/app
-        ports:
-            - "8008:8000"
-        restart: always
-        depends_on:
-            - pgbouncer_db1
-        environment:
-            - CORS_ALLOWED_ORIGINS=http://localhost,http://localhost:5173
-            - DB_HOST=pgbouncer_db1
-            - DB_PORT=6432
-            - DB_NAME=authdb1
-            - DB_USER=admin
-            - DB_PASSWORD=adminpassword
-        networks:
-            - backend
-
-    auth_service6:
-        build:
-            context: .
-            dockerfile: AuthenticationService/Dockerfile
-        volumes:
-            - ./AuthenticationService:/app
-        ports:
-            - "8009:8000"
-        restart: always
-        depends_on:
-            - pgbouncer_db1
-        environment:
-            - CORS_ALLOWED_ORIGINS=http://localhost,http://localhost:5173
-            - DB_HOST=pgbouncer_db1
-            - DB_PORT=6432
-            - DB_NAME=authdb1
-            - DB_USER=admin
-            - DB_PASSWORD=adminpassword
-        networks:
-            - backend
-
-    auth_service7:
-        build:
-            context: .
-            dockerfile: AuthenticationService/Dockerfile
-        volumes:
-            - ./AuthenticationService:/app
-        ports:
-            - "8010:8000"
-        restart: always
-        depends_on:
-            - pgbouncer_db1
-        environment:
-            - CORS_ALLOWED_ORIGINS=http://localhost,http://localhost:5173
-            - DB_HOST=pgbouncer_db1
-            - DB_PORT=6432
-            - DB_NAME=authdb1
-            - DB_USER=admin
-            - DB_PASSWORD=adminpassword
-        networks:
-            - backend
-
-    auth_service8:
-        build:
-            context: .
-            dockerfile: AuthenticationService/Dockerfile
-        volumes:
-            - ./AuthenticationService:/app
-        ports:
-            - "8011:8000"
-        restart: always
-        depends_on:
-            - pgbouncer_db1
-        environment:
-            - CORS_ALLOWED_ORIGINS=http://localhost,http://localhost:5173
-            - DB_HOST=pgbouncer_db1
-            - DB_PORT=6432
-            - DB_NAME=authdb1
-            - DB_USER=admin
-            - DB_PASSWORD=adminpassword
-        networks:
-            - backend
-
-    auth_service9:
-        build:
-            context: .
-            dockerfile: AuthenticationService/Dockerfile
-        volumes:
-            - ./AuthenticationService:/app
-        ports:
-            - "8012:8000"
-        restart: always
-        depends_on:
-            - pgbouncer_db1
-        environment:
-            - CORS_ALLOWED_ORIGINS=http://localhost,http://localhost:5173
-            - DB_HOST=pgbouncer_db1
-            - DB_PORT=6432
-            - DB_NAME=authdb1
-            - DB_USER=admin
-            - DB_PASSWORD=adminpassword
-        networks:
-            - backend
-
-    auth_service10:
-        build:
-            context: .
-            dockerfile: AuthenticationService/Dockerfile
-        volumes:
-            - ./AuthenticationService:/app
-        ports:
-            - "8013:8000"
-        restart: always
-        depends_on:
-            - pgbouncer_db1
->>>>>>> ffbf5658
         environment:
             - MONGO_URI=mongodb://admin:adminpassword@mongo_auth:27017/authdb?authSource=admin
             - REDIS_HOST=redis_cache
@@ -316,218 +376,8 @@
             - DB_NAME=authdb
         networks:
             - backend
-        
-    # auth_service11:
-    #     build:
-    #         context: .
-    #         dockerfile: AuthenticationService/Dockerfile
-    #     volumes:
-    #         - ./AuthenticationService:/app
-    #     ports:
-    #         - "8014:8000"
-    #     restart: always
-    #     depends_on:
-    #         - pgbouncer_db1
-    #     environment:
-    #         - CORS_ALLOWED_ORIGINS=http://localhost,http://localhost:5173
-    #         - DB_HOST=pgbouncer_db1
-    #         - DB_PORT=6432
-    #         - DB_NAME=authdb1
-    #         - DB_USER=admin
-    #         - DB_PASSWORD=adminpassword
-    #     networks:
-    #         - backend
-
-    # auth_service12:
-    #     build:
-    #         context: .
-    #         dockerfile: AuthenticationService/Dockerfile
-    #     volumes:
-    #         - ./AuthenticationService:/app
-    #     ports:
-    #         - "8015:8000"
-    #     restart: always
-    #     depends_on:
-    #         - pgbouncer_db1
-    #     environment:
-    #         - CORS_ALLOWED_ORIGINS=http://localhost,http://localhost:5173
-    #         - DB_HOST=pgbouncer_db1
-    #         - DB_PORT=6432
-    #         - DB_NAME=authdb1
-    #         - DB_USER=admin
-    #         - DB_PASSWORD=adminpassword
-    #     networks:
-    #         - backend
-
-    # auth_service13:
-    #     build:
-    #         context: .
-    #         dockerfile: AuthenticationService/Dockerfile
-    #     volumes:
-    #         - ./AuthenticationService:/app
-    #     ports:
-    #         - "8016:8000"
-    #     restart: always
-    #     depends_on:
-    #         - pgbouncer_db1
-    #     environment:
-    #         - CORS_ALLOWED_ORIGINS=http://localhost,http://localhost:5173
-    #         - DB_HOST=pgbouncer_db1
-    #         - DB_PORT=6432
-    #         - DB_NAME=authdb1
-    #         - DB_USER=admin
-    #         - DB_PASSWORD=adminpassword
-    #     networks:
-    #         - backend
-
-    # auth_service14:
-    #     build:
-    #         context: .
-    #         dockerfile: AuthenticationService/Dockerfile
-    #     volumes:
-    #         - ./AuthenticationService:/app
-    #     ports:
-    #         - "8017:8000"
-    #     restart: always
-    #     depends_on:
-    #         - pgbouncer_db1
-    #     environment:
-    #         - CORS_ALLOWED_ORIGINS=http://localhost,http://localhost:5173
-    #         - DB_HOST=pgbouncer_db1
-    #         - DB_PORT=6432
-    #         - DB_NAME=authdb1
-    #         - DB_USER=admin
-    #         - DB_PASSWORD=adminpassword
-    #     networks:
-    #         - backend
-
-    # auth_service15:
-    #     build:
-    #         context: .
-    #         dockerfile: AuthenticationService/Dockerfile
-    #     volumes:
-    #         - ./AuthenticationService:/app
-    #     ports:
-    #         - "8018:8000"
-    #     restart: always
-    #     depends_on:
-    #         - pgbouncer_db1
-    #     environment:
-    #         - CORS_ALLOWED_ORIGINS=http://localhost,http://localhost:5173
-    #         - DB_HOST=pgbouncer_db1
-    #         - DB_PORT=6432
-    #         - DB_NAME=authdb1
-    #         - DB_USER=admin
-    #         - DB_PASSWORD=adminpassword
-    #     networks:
-    #         - backend
-
-    # auth_service16:
-    #     build:
-    #         context: .
-    #         dockerfile: AuthenticationService/Dockerfile
-    #     volumes:
-    #         - ./AuthenticationService:/app
-    #     ports:
-    #         - "8019:8000"
-    #     restart: always
-    #     depends_on:
-    #         - pgbouncer_db1
-    #     environment:
-    #         - CORS_ALLOWED_ORIGINS=http://localhost,http://localhost:5173
-    #         - DB_HOST=pgbouncer_db1
-    #         - DB_PORT=6432
-    #         - DB_NAME=authdb1
-    #         - DB_USER=admin
-    #         - DB_PASSWORD=adminpassword
-    #     networks:
-    #         - backend
-
-    # auth_service17:
-    #     build:
-    #         context: .
-    #         dockerfile: AuthenticationService/Dockerfile
-    #     volumes:
-    #         - ./AuthenticationService:/app
-    #     ports:
-    #         - "8020:8000"
-    #     restart: always
-    #     depends_on:
-    #         - pgbouncer_db1
-    #     environment:
-    #         - CORS_ALLOWED_ORIGINS=http://localhost,http://localhost:5173
-    #         - DB_HOST=pgbouncer_db1
-    #         - DB_PORT=6432
-    #         - DB_NAME=authdb1
-    #         - DB_USER=admin
-    #         - DB_PASSWORD=adminpassword
-    #     networks:
-    #         - backend
-
-    # auth_service18:
-    #     build:
-    #         context: .
-    #         dockerfile: AuthenticationService/Dockerfile
-    #     volumes:
-    #         - ./AuthenticationService:/app
-    #     ports:
-    #         - "8011:8000"
-    #     restart: always
-    #     depends_on:
-    #         - pgbouncer_db1
-    #     environment:
-    #         - CORS_ALLOWED_ORIGINS=http://localhost,http://localhost:5173
-    #         - DB_HOST=pgbouncer_db1
-    #         - DB_PORT=6432
-    #         - DB_NAME=authdb1
-    #         - DB_USER=admin
-    #         - DB_PASSWORD=adminpassword
-    #     networks:
-    #         - backend
-
-    # auth_service19:
-    #     build:
-    #         context: .
-    #         dockerfile: AuthenticationService/Dockerfile
-    #     volumes:
-    #         - ./AuthenticationService:/app
-    #     ports:
-    #         - "8012:8000"
-    #     restart: always
-    #     depends_on:
-    #         - pgbouncer_db1
-    #     environment:
-    #         - CORS_ALLOWED_ORIGINS=http://localhost,http://localhost:5173
-    #         - DB_HOST=pgbouncer_db1
-    #         - DB_PORT=6432
-    #         - DB_NAME=authdb1
-    #         - DB_USER=admin
-    #         - DB_PASSWORD=adminpassword
-    #     networks:
-    #         - backend
-
-    # auth_service20:
-    #     build:
-    #         context: .
-    #         dockerfile: AuthenticationService/Dockerfile
-    #     volumes:
-    #         - ./AuthenticationService:/app
-    #     ports:
-    #         - "8013:8000"
-    #     restart: always
-    #     depends_on:
-    #         - pgbouncer_db1
-    #     environment:
-    #         - CORS_ALLOWED_ORIGINS=http://localhost,http://localhost:5173
-    #         - DB_HOST=pgbouncer_db1
-    #         - DB_PORT=6432
-    #         - DB_NAME=authdb1
-    #         - DB_USER=admin
-    #         - DB_PASSWORD=adminpassword
-    #     networks:
-    #         - backend
-
-
+
+    #
     # auth_service6:
     #     build:
     #         context: ./AuthenticationServiceGolang
@@ -544,7 +394,7 @@
     #         - DB_NAME=authdb
     #     networks:
     #         - backend
-
+    #
     # auth_service7:
     #     build:
     #         context: ./AuthenticationServiceGolang
@@ -612,269 +462,11 @@
     #         - DB_NAME=authdb
     #     networks:
     #         - backend
-
-<<<<<<< HEAD
-    # Load Testing Service (Locust)
+    #
+
     locust:
         image: locustio/locust
         container_name: locust
-=======
-    order_service1:
-        build:
-            context: .
-            dockerfile: OrderService/Dockerfile
-        volumes:
-            - ./OrderService:/app
-        ports:
-            - "5201:5200"
-        depends_on:
-            matching_engine_service:
-                condition: service_started
-            mongo:
-                condition: service_healthy
-        environment:
-            - MATCHING_ENGINE_URL=http://matching_engine_service:5300/placeOrder
-            - MATCHING_ENGINE_CANCELLATION_URL=http://matching_engine_service:5300/cancelOrder
-            - MATCHING_ENGINE_STOCK_PRICES_URL=http://matching_engine_service:5300/getPrice
-            - MONGO_URI=mongodb://admin:adminpassword@mongo:27017/trading_system?authSource=admin
-        networks:
-            - backend
-
-    order_service2:
-        build:
-            context: .
-            dockerfile: OrderService/Dockerfile
-        volumes:
-            - ./OrderService:/app
-        ports:
-            - "5202:5200"
-        depends_on:
-            matching_engine_service:
-                condition: service_started
-            mongo:
-                condition: service_healthy
-        environment:
-            - MATCHING_ENGINE_URL=http://matching_engine_service:5300/placeOrder
-            - MATCHING_ENGINE_CANCELLATION_URL=http://matching_engine_service:5300/cancelOrder
-            - MATCHING_ENGINE_STOCK_PRICES_URL=http://matching_engine_service:5300/getPrice
-            - MONGO_URI=mongodb://admin:adminpassword@mongo:27017/trading_system?authSource=admin
-        networks:
-            - backend
-    
-    order_service3:
-        build:
-            context: .
-            dockerfile: OrderService/Dockerfile
-        volumes:
-            - ./OrderService:/app
-        ports:
-            - "5203:5200"
-        depends_on:
-            matching_engine_service:
-                condition: service_started
-            mongo:
-                condition: service_healthy
-        environment:
-            - MATCHING_ENGINE_URL=http://matching_engine_service:5300/placeOrder
-            - MATCHING_ENGINE_CANCELLATION_URL=http://matching_engine_service:5300/cancelOrder
-            - MATCHING_ENGINE_STOCK_PRICES_URL=http://matching_engine_service:5300/getPrice
-            - MONGO_URI=mongodb://admin:adminpassword@mongo:27017/trading_system?authSource=admin
-        networks:
-            - backend
-    
-    order_service4:
-        build:
-            context: .
-            dockerfile: OrderService/Dockerfile
-        volumes:
-            - ./OrderService:/app
-        ports:
-            - "5204:5200"
-        depends_on:
-            matching_engine_service:
-                condition: service_started
-            mongo:
-                condition: service_healthy
-        environment:
-            - MATCHING_ENGINE_URL=http://matching_engine_service:5300/placeOrder
-            - MATCHING_ENGINE_CANCELLATION_URL=http://matching_engine_service:5300/cancelOrder
-            - MATCHING_ENGINE_STOCK_PRICES_URL=http://matching_engine_service:5300/getPrice
-            - MONGO_URI=mongodb://admin:adminpassword@mongo:27017/trading_system?authSource=admin
-        networks:
-            - backend
-
-    order_service5:
-        build:
-            context: .
-            dockerfile: OrderService/Dockerfile
-        volumes:
-            - ./OrderService:/app
-        ports:
-            - "5205:5200"
-        depends_on:
-            matching_engine_service:
-                condition: service_started
-            mongo:
-                condition: service_healthy
-        environment:
-            - MATCHING_ENGINE_URL=http://matching_engine_service:5300/placeOrder
-            - MATCHING_ENGINE_CANCELLATION_URL=http://matching_engine_service:5300/cancelOrder
-            - MATCHING_ENGINE_STOCK_PRICES_URL=http://matching_engine_service:5300/getPrice
-            - MONGO_URI=mongodb://admin:adminpassword@mongo:27017/trading_system?authSource=admin
-        networks:
-            - backend
-    
-    order_service6:
-        build:
-            context: .
-            dockerfile: OrderService/Dockerfile
-        volumes:
-            - ./OrderService:/app
-        ports:
-            - "5206:5200"
-        depends_on:
-            matching_engine_service:
-                condition: service_started
-            mongo:
-                condition: service_healthy
-        environment:
-            - MATCHING_ENGINE_URL=http://matching_engine_service:5300/placeOrder
-            - MATCHING_ENGINE_CANCELLATION_URL=http://matching_engine_service:5300/cancelOrder
-            - MATCHING_ENGINE_STOCK_PRICES_URL=http://matching_engine_service:5300/getPrice
-            - MONGO_URI=mongodb://admin:adminpassword@mongo:27017/trading_system?authSource=admin
-        networks:
-            - backend
-    
-    order_service7:
-        build:
-            context: .
-            dockerfile: OrderService/Dockerfile
-        volumes:
-            - ./OrderService:/app
-        ports:
-            - "5207:5200"
-        depends_on:
-            matching_engine_service:
-                condition: service_started
-            mongo:
-                condition: service_healthy
-        environment:
-            - MATCHING_ENGINE_URL=http://matching_engine_service:5300/placeOrder
-            - MATCHING_ENGINE_CANCELLATION_URL=http://matching_engine_service:5300/cancelOrder
-            - MATCHING_ENGINE_STOCK_PRICES_URL=http://matching_engine_service:5300/getPrice
-            - MONGO_URI=mongodb://admin:adminpassword@mongo:27017/trading_system?authSource=admin
-        networks:
-            - backend
-    
-    order_service8:
-        build:
-            context: .
-            dockerfile: OrderService/Dockerfile
-        volumes:
-            - ./OrderService:/app
-        ports:
-            - "5208:5200"
-        depends_on:
-            matching_engine_service:
-                condition: service_started
-            mongo:
-                condition: service_healthy
-        environment:
-            - MATCHING_ENGINE_URL=http://matching_engine_service:5300/placeOrder
-            - MATCHING_ENGINE_CANCELLATION_URL=http://matching_engine_service:5300/cancelOrder
-            - MATCHING_ENGINE_STOCK_PRICES_URL=http://matching_engine_service:5300/getPrice
-            - MONGO_URI=mongodb://admin:adminpassword@mongo:27017/trading_system?authSource=admin
-        networks:
-            - backend
-
-    matching_engine_service:
-        build:
-            context: .
-            dockerfile: MatchingEngineService/Dockerfile
-        volumes:
-            - ./MatchingEngineService:/app
-        ports:
-            - "5301:5300"
-        depends_on:
-            mongo:
-                condition: service_healthy
-        environment:
-            - MONGO_URI=mongodb://admin:adminpassword@mongo:27017/trading_system?authSource=admin
-        networks:
-            - backend
-
-    matching_engine_service_2:
-        build:
-            context: .
-            dockerfile: MatchingEngineService/Dockerfile
-        volumes:
-        - ./MatchingEngineService:/app
-        ports:
-        - "5302:5300"  # Host:Container
-        depends_on:
-            mongo:
-                condition: service_healthy
-        environment:
-            - MONGO_URI=mongodb://admin:adminpassword@mongo:27017/trading_system?authSource=admin
-        networks:
-            - backend
-
-
-    mongo:
-        image: mongo:6.0
-        container_name: mongo_db
-        restart: always
-        ports:
-            - "27018:27017"
-        volumes:
-            - mongodb_data:/data/db
-        environment:
-            MONGO_INITDB_ROOT_USERNAME: admin
-            MONGO_INITDB_ROOT_PASSWORD: adminpassword
-        networks:
-            - backend
-        healthcheck:
-            test: ["CMD", "mongosh", "--eval", "db.runCommand('ping').ok"]
-            interval: 10s
-            timeout: 5s
-            retries: 5
-
-    portfolio_stock_service1:
-        build:
-            context: ./PortfolioStockService
-        ports:
-            - "5001:5000"
-        volumes:
-            - ./PortfolioStockService:/app
-        depends_on:
-            mongo:
-                condition: service_healthy
-        environment:
-            - MONGO_URI=mongodb://admin:adminpassword@mongo:27017/trading_system?authSource=admin
-        networks:
-            - backend
-    
-    portfolio_stock_service2:
-        build:
-            context: ./PortfolioStockService
-        ports:
-            - "5002:5000"
-        volumes:
-            - ./PortfolioStockService:/app
-        depends_on:
-            mongo:
-                condition: service_healthy
-        environment:
-            - MONGO_URI=mongodb://admin:adminpassword@mongo:27017/trading_system?authSource=admin
-        networks:
-            - backend
-    
-    portfolio_stock_service3:
-        build:
-            context: ./PortfolioStockService
-        ports:
-            - "5003:5000"
->>>>>>> ffbf5658
         volumes:
             - ./load_tests:/mnt/locust
         ports:
@@ -886,8 +478,70 @@
         networks:
             - backend
 
+    portfolio_stock_service1:
+        build:
+            context: ./PortfolioStockService
+        ports:
+            - "5001:5000"
+        volumes:
+            - ./PortfolioStockService:/app
+        depends_on:
+            mongo:
+                condition: service_healthy
+        environment:
+            - MONGO_URI=mongodb://admin:adminpassword@mongo:27017/trading_system?authSource=admin
+        networks:
+            - backend
+
+    portfolio_stock_service2:
+        build:
+            context: ./PortfolioStockService
+        ports:
+            - "5002:5000"
+        volumes:
+            - ./PortfolioStockService:/app
+        depends_on:
+            mongo:
+                condition: service_healthy
+        environment:
+            - MONGO_URI=mongodb://admin:adminpassword@mongo:27017/trading_system?authSource=admin
+        networks:
+            - backend
+
+    portfolio_stock_service3:
+        build:
+            context: ./PortfolioStockService
+        ports:
+            - "5003:5000"
+        volumes:
+            - ./PortfolioStockService:/app
+        depends_on:
+            mongo:
+                condition: service_healthy
+        environment:
+            - MONGO_URI=mongodb://admin:adminpassword@mongo:27017/trading_system?authSource=admin
+        networks:
+            - backend
+
+    portfolio_stock_service4:
+        build:
+            context: ./PortfolioStockService
+        ports:
+            - "5004:5000"
+        volumes:
+            - ./PortfolioStockService:/app
+        depends_on:
+            mongo:
+                condition: service_healthy
+        environment:
+            - MONGO_URI=mongodb://admin:adminpassword@mongo:27017/trading_system?authSource=admin
+        networks:
+            - backend
+
 networks:
     backend:
 
 volumes:
-    mongo_auth_data:+    mongo_auth_data:
+    mongodb_data:
+    mongodbdata: