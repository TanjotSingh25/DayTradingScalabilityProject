--- conflicted
+++ resolved
@@ -1,105 +1,3 @@
-<<<<<<< HEAD
-2025-02-20 05:27:09,914 - INFO - MongoDB connection established successfully.
-2025-02-20 05:27:09,922 - INFO - [31m[1mWARNING: This is a development server. Do not use it in a production deployment. Use a production WSGI server instead.[0m
- * Running on all addresses (0.0.0.0)
- * Running on http://127.0.0.1:5300
- * Running on http://172.22.0.6:5300
-2025-02-20 05:27:09,922 - INFO - [33mPress CTRL+C to quit[0m
-2025-02-20 05:34:30,113 - INFO - Updated stock balance for 1: Sold -550 of stock 574d0b5e-3bcf-41ef-ac1a-19b988c2525a
-2025-02-20 05:34:30,116 - INFO - SELL ORDER: 1 listed 550 shares of 574d0b5e-3bcf-41ef-ac1a-19b988c2525a at 135
-2025-02-20 05:34:30,117 - INFO - 172.22.0.7 - - [20/Feb/2025 05:34:30] "POST /placeOrder HTTP/1.1" 200 -
-2025-02-20 05:34:30,628 - INFO - Updated stock balance for 1: Sold -350 of stock 9d2f2323-5cf0-48ea-a9a3-a28e0e4bc54c
-2025-02-20 05:34:30,629 - INFO - SELL ORDER: 1 listed 350 shares of 9d2f2323-5cf0-48ea-a9a3-a28e0e4bc54c at 140
-2025-02-20 05:34:30,630 - INFO - 172.22.0.7 - - [20/Feb/2025 05:34:30] "POST /placeOrder HTTP/1.1" 200 -
-2025-02-20 05:34:35,727 - ERROR - Error updating wallet balance for 1: Updating the path 'balance' would create a conflict at 'balance', full error: {'index': 0, 'code': 40, 'errmsg': "Updating the path 'balance' would create a conflict at 'balance'"}
-2025-02-20 05:34:35,728 - ERROR - Error updating wallet balance for 2: Updating the path 'balance' would create a conflict at 'balance', full error: {'index': 0, 'code': 40, 'errmsg': "Updating the path 'balance' would create a conflict at 'balance'"}
-2025-02-20 05:34:35,729 - WARNING - Sell order failed: 2 does not own stock 574d0b5e-3bcf-41ef-ac1a-19b988c2525a or insufficient balance.
-2025-02-20 05:34:35,731 - INFO - BUY MARKET TRADE: 2 bought 10 shares of 574d0b5e-3bcf-41ef-ac1a-19b988c2525a @ 135
-2025-02-20 05:34:35,732 - INFO - 172.22.0.7 - - [20/Feb/2025 05:34:35] "POST /placeOrder HTTP/1.1" 200 -
-2025-02-20 06:01:59,507 - WARNING - SELL ORDER FAILED: 3 does not own stock .
-2025-02-20 06:01:59,508 - INFO - 172.22.0.7 - - [20/Feb/2025 06:01:59] "POST /placeOrder HTTP/1.1" 200 -
-2025-02-20 06:02:00,020 - WARNING - SELL ORDER FAILED: 3 does not own stock .
-2025-02-20 06:02:00,021 - INFO - 172.22.0.7 - - [20/Feb/2025 06:02:00] "POST /placeOrder HTTP/1.1" 200 -
-2025-02-20 06:02:05,031 - INFO - Queued leftover market buy for 4: 10 shares of 
-2025-02-20 06:02:05,032 - WARNING - BUY MARKET ORDER: No sellers. Queued 10 shares for 4.
-2025-02-20 06:02:05,032 - INFO - 172.22.0.7 - - [20/Feb/2025 06:02:05] "POST /placeOrder HTTP/1.1" 200 -
-2025-02-20 06:48:06,778 - INFO - MongoDB connection established successfully.
-2025-02-20 06:48:06,788 - INFO - [31m[1mWARNING: This is a development server. Do not use it in a production deployment. Use a production WSGI server instead.[0m
- * Running on all addresses (0.0.0.0)
- * Running on http://127.0.0.1:5300
- * Running on http://172.22.0.6:5300
-2025-02-20 06:48:06,789 - INFO - [33mPress CTRL+C to quit[0m
-2025-02-20 06:49:23,953 - WARNING - SELL ORDER FAILED: 3 does not own stock .
-2025-02-20 06:49:23,954 - INFO - 172.22.0.7 - - [20/Feb/2025 06:49:23] "POST /placeOrder HTTP/1.1" 200 -
-2025-02-20 06:49:24,483 - WARNING - SELL ORDER FAILED: 3 does not own stock .
-2025-02-20 06:49:24,483 - INFO - 172.22.0.7 - - [20/Feb/2025 06:49:24] "POST /placeOrder HTTP/1.1" 200 -
-2025-02-20 06:49:29,205 - INFO - Queued leftover market buy for 4: 10 shares of 
-2025-02-20 06:49:29,205 - WARNING - BUY MARKET ORDER: No sellers. Queued 10 shares for 4.
-2025-02-20 06:49:29,205 - INFO - 172.22.0.7 - - [20/Feb/2025 06:49:29] "POST /placeOrder HTTP/1.1" 200 -
-2025-02-20 06:55:03,428 - INFO - MongoDB connection established successfully.
-2025-02-20 06:55:03,442 - INFO - [31m[1mWARNING: This is a development server. Do not use it in a production deployment. Use a production WSGI server instead.[0m
- * Running on all addresses (0.0.0.0)
- * Running on http://127.0.0.1:5300
- * Running on http://172.22.0.5:5300
-2025-02-20 06:55:03,443 - INFO - [33mPress CTRL+C to quit[0m
-2025-02-20 06:59:08,760 - WARNING - SELL ORDER FAILED: 3 does not own stock .
-2025-02-20 06:59:08,761 - INFO - 172.22.0.7 - - [20/Feb/2025 06:59:08] "POST /placeOrder HTTP/1.1" 200 -
-2025-02-20 06:59:09,279 - WARNING - SELL ORDER FAILED: 3 does not own stock .
-2025-02-20 06:59:09,279 - INFO - 172.22.0.7 - - [20/Feb/2025 06:59:09] "POST /placeOrder HTTP/1.1" 200 -
-2025-02-20 06:59:13,827 - INFO - Queued leftover market buy for 4: 10 shares of 
-2025-02-20 06:59:13,827 - WARNING - BUY MARKET ORDER: No sellers. Queued 10 shares for 4.
-2025-02-20 06:59:13,827 - INFO - 172.22.0.7 - - [20/Feb/2025 06:59:13] "POST /placeOrder HTTP/1.1" 200 -
-2025-02-20 07:04:08,160 - INFO - MongoDB connection established successfully.
-2025-02-20 07:04:08,169 - INFO - [31m[1mWARNING: This is a development server. Do not use it in a production deployment. Use a production WSGI server instead.[0m
- * Running on all addresses (0.0.0.0)
- * Running on http://127.0.0.1:5300
- * Running on http://172.22.0.5:5300
-2025-02-20 07:04:08,170 - INFO - [33mPress CTRL+C to quit[0m
-2025-02-20 07:07:49,972 - WARNING - SELL ORDER FAILED: 3 does not own stock .
-2025-02-20 07:07:49,973 - INFO - 172.22.0.7 - - [20/Feb/2025 07:07:49] "POST /placeOrder HTTP/1.1" 200 -
-2025-02-20 07:07:50,486 - WARNING - SELL ORDER FAILED: 3 does not own stock .
-2025-02-20 07:07:50,486 - INFO - 172.22.0.7 - - [20/Feb/2025 07:07:50] "POST /placeOrder HTTP/1.1" 200 -
-2025-02-20 07:07:53,497 - INFO - 172.22.0.7 - - [20/Feb/2025 07:07:53] "[33mPOST /getPrices HTTP/1.1[0m" 404 -
-2025-02-20 07:07:55,049 - INFO - Queued leftover market buy for 4: 10 shares of 
-2025-02-20 07:07:55,050 - WARNING - BUY MARKET ORDER: No sellers. Queued 10 shares for 4.
-2025-02-20 07:07:55,050 - INFO - 172.22.0.7 - - [20/Feb/2025 07:07:55] "POST /placeOrder HTTP/1.1" 200 -
-2025-02-20 07:17:23,719 - INFO - MongoDB connection established successfully.
-2025-02-20 07:17:23,726 - INFO - [31m[1mWARNING: This is a development server. Do not use it in a production deployment. Use a production WSGI server instead.[0m
- * Running on all addresses (0.0.0.0)
- * Running on http://127.0.0.1:5300
- * Running on http://172.22.0.6:5300
-2025-02-20 07:17:23,726 - INFO - [33mPress CTRL+C to quit[0m
-2025-02-20 07:17:49,550 - INFO - Updated stock balance for 1: Sold -550 of stock cba2ac02-d5d7-479d-8135-fa180b4c5b70
-2025-02-20 07:17:49,551 - INFO - SELL ORDER: 1 listed 550 shares of cba2ac02-d5d7-479d-8135-fa180b4c5b70 at 135
-2025-02-20 07:17:49,551 - INFO - 172.22.0.7 - - [20/Feb/2025 07:17:49] "POST /placeOrder HTTP/1.1" 200 -
-2025-02-20 07:17:50,064 - INFO - Updated stock balance for 1: Sold -350 of stock 450eb09b-6d33-4218-9620-45d177cae5b1
-2025-02-20 07:17:50,065 - INFO - SELL ORDER: 1 listed 350 shares of 450eb09b-6d33-4218-9620-45d177cae5b1 at 140
-2025-02-20 07:17:50,065 - INFO - 172.22.0.7 - - [20/Feb/2025 07:17:50] "POST /placeOrder HTTP/1.1" 200 -
-2025-02-20 07:17:53,542 - INFO - 172.22.0.7 - - [20/Feb/2025 07:17:53] "[33mPOST /getPrices HTTP/1.1[0m" 404 -
-2025-02-20 07:17:55,099 - ERROR - Error updating wallet balance for 1: Updating the path 'balance' would create a conflict at 'balance', full error: {'index': 0, 'code': 40, 'errmsg': "Updating the path 'balance' would create a conflict at 'balance'"}
-2025-02-20 07:17:55,099 - ERROR - Error updating wallet balance for 2: Updating the path 'balance' would create a conflict at 'balance', full error: {'index': 0, 'code': 40, 'errmsg': "Updating the path 'balance' would create a conflict at 'balance'"}
-2025-02-20 07:17:55,100 - WARNING - Sell order failed: 2 does not own stock cba2ac02-d5d7-479d-8135-fa180b4c5b70 or insufficient balance.
-2025-02-20 07:17:55,101 - INFO - BUY MARKET TRADE: 2 bought 10 shares of cba2ac02-d5d7-479d-8135-fa180b4c5b70 @ 135
-2025-02-20 07:17:55,102 - INFO - 172.22.0.7 - - [20/Feb/2025 07:17:55] "POST /placeOrder HTTP/1.1" 200 -
-2025-02-20 07:22:25,422 - INFO - MongoDB connection established successfully.
-2025-02-20 07:22:25,429 - INFO - [31m[1mWARNING: This is a development server. Do not use it in a production deployment. Use a production WSGI server instead.[0m
- * Running on all addresses (0.0.0.0)
- * Running on http://127.0.0.1:5300
- * Running on http://172.22.0.6:5300
-2025-02-20 07:22:25,429 - INFO - [33mPress CTRL+C to quit[0m
-2025-02-20 07:22:41,989 - INFO - Updated stock balance for 1: Sold -550 of stock 876f8773-b70d-4d08-a7c0-65a9e7a148a3
-2025-02-20 07:22:41,990 - INFO - SELL ORDER: 1 listed 550 shares of 876f8773-b70d-4d08-a7c0-65a9e7a148a3 at 135
-2025-02-20 07:22:41,990 - INFO - 172.22.0.7 - - [20/Feb/2025 07:22:41] "POST /placeOrder HTTP/1.1" 200 -
-2025-02-20 07:22:42,513 - INFO - Updated stock balance for 1: Sold -350 of stock 8c3b043a-4e64-49fb-bda1-1b262ca8b8b9
-2025-02-20 07:22:42,513 - INFO - SELL ORDER: 1 listed 350 shares of 8c3b043a-4e64-49fb-bda1-1b262ca8b8b9 at 140
-2025-02-20 07:22:42,514 - INFO - 172.22.0.7 - - [20/Feb/2025 07:22:42] "POST /placeOrder HTTP/1.1" 200 -
-2025-02-20 07:22:45,957 - INFO - 172.22.0.7 - - [20/Feb/2025 07:22:45] "[33mPOST /getPrices HTTP/1.1[0m" 404 -
-2025-02-20 07:22:47,496 - ERROR - Error updating wallet balance for 1: Updating the path 'balance' would create a conflict at 'balance', full error: {'index': 0, 'code': 40, 'errmsg': "Updating the path 'balance' would create a conflict at 'balance'"}
-2025-02-20 07:22:47,496 - ERROR - Error updating wallet balance for 2: Updating the path 'balance' would create a conflict at 'balance', full error: {'index': 0, 'code': 40, 'errmsg': "Updating the path 'balance' would create a conflict at 'balance'"}
-2025-02-20 07:22:47,497 - WARNING - Sell order failed: 2 does not own stock 876f8773-b70d-4d08-a7c0-65a9e7a148a3 or insufficient balance.
-2025-02-20 07:22:47,498 - INFO - BUY MARKET TRADE: 2 bought 10 shares of 876f8773-b70d-4d08-a7c0-65a9e7a148a3 @ 135
-2025-02-20 07:22:47,499 - INFO - 172.22.0.7 - - [20/Feb/2025 07:22:47] "POST /placeOrder HTTP/1.1" 200 -
-=======
 2025-02-20 05:09:55,239 - INFO - MongoDB connection established successfully.
 2025-02-20 05:09:55,249 - INFO - [31m[1mWARNING: This is a development server. Do not use it in a production deployment. Use a production WSGI server instead.[0m
  * Running on all addresses (0.0.0.0)
@@ -210,5 +108,4 @@
  * Running on all addresses (0.0.0.0)
  * Running on http://127.0.0.1:5300
  * Running on http://172.18.0.5:5300
-2025-02-20 10:52:01,559 - INFO - [33mPress CTRL+C to quit[0m
->>>>>>> 87d275c8
+2025-02-20 10:52:01,559 - INFO - [33mPress CTRL+C to quit[0m