--- conflicted
+++ resolved
@@ -41,23 +41,13 @@
     #     return jsonify({"success": False, "error": "Missing required fields"}), 400
 
     if order_type == "BUY":
-<<<<<<< HEAD
-        stock_id = data.get("stock_id", "")  #  Safely handle missing stock_id
-        result = orderBookInst.add_buy_order(user_id, order_id, stock_id, ticker, price, quantity)
+        result = orderBookInst.add_buy_order(user_id, order_id, data["stock_id"], ticker, price, quantity)
         return jsonify(result), (200 if result["success"] else 400)
     elif order_type == "SELL":
-        stock_id = data.get("stock_id", "")  # Ensure stock_id is passed
-        result = orderBookInst.add_sell_order(user_id, order_id, stock_id, ticker, price, quantity)
+        orderBookInst.add_sell_order(user_id, order_id, ticker, price, quantity)
         executed_trades = orderBookInst.match_orders()
         executed_trades.append(f"Sell order placed for {ticker}.")
         return jsonify({"success": True, "message": executed_trades })
-=======
-        result = orderBookInst.add_buy_order(user_id, order_id, ticker, price, quantity)
-        return jsonify(result), (200 if result["success"] else 400)
-    elif order_type == "SELL":
-        orderBookInst.add_sell_order(user_id, order_id, ticker, price, quantity)
-        return jsonify({"success": True, "message": f"Sell order placed for {ticker}."})
->>>>>>> 6b3eba1b
     else:
         return jsonify({"success": False, "error": "Invalid order type"}), 400
     
