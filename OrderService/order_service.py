from flask import Flask, request, jsonify
import helpers
import os
from pymongo import MongoClient, errors
import logging as logger
import requests
import uuid
import datetime

app = Flask(__name__)

MONGO_URI = os.getenv("MONGO_URI")

JWT_SECRET = "django-insecure-uj@e4q80n@l2ml)rl*-^s84djzyn5ws6vt7@&h!tp*xf)p05t#"
JWT_ALGORITHM = "HS256"

if not MONGO_URI:
    raise RuntimeError("MONGO_URI is not set. Make sure it's defined in docker-compose.yml.")

try:
    client = MongoClient(MONGO_URI)
    db = client["trading_system"]
    # MongoDB collections
    wallet_transactions_collection = db["wallets_transaction"]
    portfolios_collection = db["portfolios"]  # Ensure portfolios collection is initialized
    stock_transactions_collection = db["stock_transactions"]  # New collection for transactions

except errors.ConnectionFailure:
    print("Error: Unable to connect to MongoDB. Ensure MongoDB is running in Docker.")
    raise

# Endpoint of the Matching Engine Service for order matching
MATCHING_ENGINE_URL = "http://matching_engine_service:5300/placeOrder"
MATCHING_ENGINE_CANCELLATION_URL = "http://matching_engine_service:5300/cancelOrder"
MATCHING_ENGINE_STOCK_PRICES_URL = "http://matching_engine_service:5300/getPrices"

#secret_key = os.environ.get("SECRET_KEY")
#print("The Secret key is: ", secret_key, "In file Order_service")

# Place new order -- Market Buy, Limit Sell
# TODO: Process order details, communicate with matching engine, store in Orders table, etc.
@app.route('/placeStockOrder', methods=['POST'])
def place_stock_order():
    """
    Accepts JSON input:
    { "token": "jwt_token", "stock_id": "uuid", "is_buy": true, "order_type": "MARKET", "quantity": 50 }
    """
    # Grab the JSON body
    request_data = request.get_json()
    logger.info(request_data, "Printing Here-----------------------------------")
    # ------ Sanity check ------
    # 1 - Decrypt & validate token
    token = request.headers.get("token")
    token_decoded = helpers.decrypt_and_validate_token(token, JWT_SECRET)
    if "error" in token_decoded:
        return jsonify({"success: false", token_decoded})
    
    # 2 - Validate the order request
    is_valid, validation_response = helpers.order_service_sanity_check(request_data)
    if not is_valid:
        # 412 Precondition Failed -- Erronouse field(s)
        return jsonify(validation_response), 412

    # 3 -  verify user_name exists via postgreSQL
    user_id = token_decoded.get("user_id")
    if not user_id:
        return jsonify({"success": False, "error": "No user_id in token"}), 400

    order_payload = {
        # Generate Order_ID -- str makes uuid mutable
        "order_id": str(uuid.uuid4()),
        
        # Set information to pass to Matching Engine
        "stock_id": request_data["stock_id"],
        "order_type": request_data["order_type"],
        "quantity": request_data["quantity"],
        "price": request_data.get("price"),
        
        # Place token information in payload
        "user_id": user_id
        }

    logger.warning(order_payload["order_id"])

    # Call the matching engine endpoint
    try:
        response = requests.post(MATCHING_ENGINE_URL, json=order_payload)

        # Check if response is successful (status code 200)
        if response.status_code == 200:
            matching_result = response.json()
            return matching_result, 200
        else:
            matching_result = {"error": f"Matching engine responded with status {response.status_code}"}

    except Exception as e:
        matching_result = {"error": f"Request failed: {str(e)}"}

    # Return the response from matching engine
    return jsonify(matching_result), 200

@app.route('/getStockTransactions', methods=['GET'])
def get_stock_transactions():
    """
    Retrieves a list of the user's stock transactions.

    Accepts JSON input:
    {
        "token": "jwt_token"
    }

    Returns:
    {
        "success": true,
        "data": [
            {
                "stock_tx_id": "uuid",
                "parent_stock_tx_id": "uuid" or None,
                "stock_id": "uuid",
                "wallet_tx_id": "uuid" or None,
                "quantity": 50,
                "order_status": "COMPLETED",
                "price": 135,
                "is_buy": true,
                "order_type": "MARKET",
                "timestamp": "2025-01-26T12:00:00Z"
            }
        ]
    }
    """
    # Grab the JSON body
    request_data = request.get_json()

    # Validate and decrypt token
    token = request.headers.get("token")
    token_decoded = helpers.decrypt_and_validate_token(token, JWT_SECRET)
    if "error" in token_decoded:
        return jsonify({"success: false", token_decoded})

    user_id = token_decoded.get("user_id")
    if not user_id:
        return jsonify({"success": False, "data": None, "message": "No User ID in token"}), 400

    # Query MongoDB for user's transactions (from `stock_transactions_collection`)
    transactions_cursor = stock_transactions_collection.find({"user_id": user_id})

    # Build the response data array
    user_transactions = []
    for doc in transactions_cursor:
        user_transactions.append({
            "stock_tx_id": str(doc.get("stock_tx_id")),  # Unique transaction ID
            "parent_stock_tx_id": str(doc.get("parent_stock_tx_id")) if doc.get("parent_stock_tx_id") else None,
            "stock_id": str(doc.get("stock_id")),  # Associated stock ID
            "wallet_tx_id": str(doc.get("wallet_tx_id")) if doc.get("wallet_tx_id") else None,  # Wallet transaction reference
            "quantity": doc.get("quantity", 0),
            "order_status": doc.get("order_status", ""),  # Use correct field for status
            "price": doc.get("stock_price", 0),  # Ensuring price is retrieved correctly
            "is_buy": doc.get("is_buy", False),
            "order_type": doc.get("order_type", ""),  # Order type (MARKET, LIMIT, etc.)
            "timestamp": doc.get("time_stamp") or doc.get("created_at") or ""
        })

    # Return JSON response
    return jsonify({
        "success": True,
        "data": user_transactions
    }), 200


@app.route('/cancelStockTransaction', methods=['POST'])
def cancel_stock_transaction():
    """
    Accepts JSON input:
    { "token": "jwt_token", "stock_tx_id": "uuid" }

    Calls the Matching Engine to cancel the stock order.
    """
    # Parse JSON body
    data = request.get_json() or {}

    # Extract token from Authorization header, expecting "Bearer <token>"
    token_header = request.headers.get("token", "")
    if not token_header:
        return jsonify({"success": False, "error": "Missing token header"}), 401

    # Validate and decrypt token using JWT_SECRET
    token_decoded = helpers.decrypt_and_validate_token(token_header, JWT_SECRET)
    if "error" in token_decoded:
<<<<<<< HEAD
        return jsonify({"success: false", token_decoded}), 401
=======
        return jsonify({"success: false", token_decoded})
>>>>>>> 87d275c8

    # Ensure stock transaction ID is provided in the JSON body
    stock_tx_id = data.get("stock_tx_id")
    if not stock_tx_id:
        return jsonify({"success": False, "error": "Missing stock transaction ID"}), 400

    # Extract user details from token payload
    user_id = token_decoded.get("user_id")
    if not user_id:
        return jsonify({"success": False, "error": "Missing user ID in token"}), 400

    # Prepare cancellation payload for the Matching Engine
    cancellation_payload = {
        "user_id": user_id,
        "stock_tx_id": stock_tx_id
    }

    # Call the Matching Engine /cancelOrder endpoint
    try:
        response = requests.post(MATCHING_ENGINE_CANCELLATION_URL, json=cancellation_payload)
        if response.status_code == 200:
            matching_result = response.json()
            code = 200
        else:
            matching_result = {"success": False, "error": "Matching Engine error"}
            code = response.status_code
    except Exception as e:
        matching_result = {"success": False, "error": str(e)}
        code = 500

    return jsonify(matching_result), code

@app.route('/getStockPrices', methods=['GET'])
def get_stock_prices():
    """
    Endpoint: GET /getStockPrices
    Description: Retrieves the prices for stocks.

    Expected Request:
    Headers: Token
    """
    # Extract token from Authorization header, expecting "Bearer <token>"
    token_header = request.headers.get("token")
    if not token_header:
        return jsonify({"success": False, "error": "Missing token header"}), 401

    # Validate and decrypt token using JWT_SECRET
    token_decoded = helpers.decrypt_and_validate_token(token_header, JWT_SECRET)
    if "error" in token_decoded:
<<<<<<< HEAD
        error_msg = token_decoded.get("error")
        return jsonify({"success": False, "error": error_msg}), 401
=======
        return jsonify({"success: false", token_decoded})
>>>>>>> 87d275c8

    # Extract user details from token payload
    user_id = token_decoded.get("user_id")
    if not user_id:
        return jsonify({"success": False, "error": "Missing user ID in token"}), 400

    # Call the Matching Engine /cancelOrder endpoint
    try:
        response = requests.get(MATCHING_ENGINE_STOCK_PRICES_URL, json={'user_id': user_id})
        if response.status_code == 200:
            matching_result = response.json()
            code = 200
        else:
            matching_result = {"success": False, "error": "Matching Engine error"}
            code = response.status_code
    except Exception as e:
        matching_result = {"success": False, "error": str(e)}
        code = 500

    return jsonify(matching_result), code

@app.route('/getWalletTransactions', methods=['GET'])
def get_wallet_transactions():
    """
    Accepts JSON input via headers:
    "token": "user1Token"

    Returns user's wallet transactions in the expected format:
    {
        "success": true,
        "data": [
            {
                "wallet_tx_id": "<walletTxId>",
                "stock_tx_id": "<stockTxId>",
                "is_debit": true,
                "amount": 1350,
                "time_stamp": "<timestamp>"
            }
        ]
    }
    """

    # 1) Validate token
    token = request.headers.get("token")
    token_decoded = helpers.decrypt_and_validate_token(token, JWT_SECRET)
    if "error" in token_decoded:
        return jsonify({"success": False, "data": token_decoded}), 401

    user_id = token_decoded.get("user_id")
    if not user_id:
        return jsonify({"success": False, "data": None, "message": "No User ID in token"}), 400

    # 2) Fetch the user's single wallet document
    doc = wallet_transactions_collection.find_one({"user_id": user_id})

    # If no doc for this user, return empty array
    if not doc:
        return jsonify({"success": True, "data": []}), 200

    # 3) Build response data from the "transactions" array
    #    Each transaction object in doc["transactions"] has keys like
    #      "tx_id", "tx_id2", "is_debit", "amount", "time_stamp"
    wallet_transactions = []
    for tx in doc.get("transactions", []):
        # "tx_id2" corresponds to the old "wallet_tx_id"
        wallet_transactions.append({
            "wallet_tx_id": tx.get("tx_id2"),       # The unique wallet transaction ID
            "stock_tx_id": tx.get("tx_id"),         # The "stock" transaction ID
            "is_debit": tx.get("is_debit", False),
            "amount": tx.get("amount", 0),
            "time_stamp": tx.get("time_stamp") or datetime.now().isoformat()
        })

    return jsonify({"success": True, "data": wallet_transactions}), 200

if __name__ == '__main__':
    app.run(host='0.0.0.0', port=5200)<|MERGE_RESOLUTION|>--- conflicted
+++ resolved
@@ -186,11 +186,7 @@
     # Validate and decrypt token using JWT_SECRET
     token_decoded = helpers.decrypt_and_validate_token(token_header, JWT_SECRET)
     if "error" in token_decoded:
-<<<<<<< HEAD
         return jsonify({"success: false", token_decoded}), 401
-=======
-        return jsonify({"success: false", token_decoded})
->>>>>>> 87d275c8
 
     # Ensure stock transaction ID is provided in the JSON body
     stock_tx_id = data.get("stock_tx_id")
@@ -240,12 +236,8 @@
     # Validate and decrypt token using JWT_SECRET
     token_decoded = helpers.decrypt_and_validate_token(token_header, JWT_SECRET)
     if "error" in token_decoded:
-<<<<<<< HEAD
         error_msg = token_decoded.get("error")
         return jsonify({"success": False, "error": error_msg}), 401
-=======
-        return jsonify({"success: false", token_decoded})
->>>>>>> 87d275c8
 
     # Extract user details from token payload
     user_id = token_decoded.get("user_id")
